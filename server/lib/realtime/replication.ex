--- conflicted
+++ resolved
@@ -47,13 +47,11 @@
 
   @doc """
     0.1.0 Integration test: update public.users
+    
     ## Example
       iex> handle_info({:epgsql, 0, {:x_log_data, 0, 0, <<82, 0, 0, 64, 2, 112, 117, 98, 108, 105, 99, 0, 117, 115, 101, 114, 115, 0, 100, 0, 6, 1, 105, 100, 0, 0, 0, 0, 20, 255, 255, 255, 255, 0, 102, 105, 114, 115, 116, 95, 110, 97, 109, 101, 0, 0, 0, 0, 25, 255, 255, 255, 255, 0, 108, 97, 115, 116, 95, 110, 97, 109, 101, 0, 0, 0, 0, 25, 255, 255, 255, 255, 0, 105, 110, 102, 111, 0, 0, 0, 14, 218, 255, 255, 255, 255, 0, 105, 110, 115, 101, 114, 116, 101, 100, 95, 97, 116, 0, 0, 0, 4, 90, 255, 255, 255, 255, 0, 117, 112, 100, 97, 116, 101, 100, 95, 97, 116, 0, 0, 0, 4, 90, 255, 255, 255, 255>>}}, %Realtime.Replication.State{})
-<<<<<<< HEAD
-      {:noreply, %Realtime.Replication.State{config: [], connection: nil, relations: %{16386 => %{columns: [%{flags: [:key], name: "id", type: :int8, type_modifier: 4294967295}, %{flags: [], name: "first_name", type: :text, type_modifier: 4294967295}, %{flags: [], name: "last_name", type: :text, type_modifier: 4294967295}, %{flags: [], name: "info", type: :jsonb, type_modifier: 4294967295}, ], id: 16386, name: "users", namespace: "public", replica_identity: :default}}, subscribers: [], transaction: nil, types: %{}}}
-=======
       {:noreply, %Realtime.Replication.State{config: [], connection: nil, relations: %{16386 => %PgoutputDecoder.Messages.Relation{columns: [%PgoutputDecoder.Messages.Relation.Column{flags: [:key], name: "id", type: :int8, type_modifier: 4294967295}, %PgoutputDecoder.Messages.Relation.Column{flags: [], name: "first_name", type: :text, type_modifier: 4294967295}, %PgoutputDecoder.Messages.Relation.Column{flags: [], name: "last_name", type: :text, type_modifier: 4294967295}, %PgoutputDecoder.Messages.Relation.Column{flags: [], name: "info", type: :jsonb, type_modifier: 4294967295}, %PgoutputDecoder.Messages.Relation.Column{flags: [], name: "inserted_at", type: :timestamp, type_modifier: 4294967295}, %PgoutputDecoder.Messages.Relation.Column{flags: [], name: "updated_at", type: :timestamp, type_modifier: 4294967295}], id: 16386, name: "users", namespace: "public", replica_identity: :default}}, subscribers: [], transaction: nil, types: %{}}}
->>>>>>> 10d02d8b
+
   """
   @impl true
   def handle_info({:epgsql, _pid, {:x_log_data, _start_lsn, _end_lsn, binary_msg}}, state) do
